--- conflicted
+++ resolved
@@ -11,11 +11,7 @@
   TestOutbox,
   TestOutbox__factory,
 } from '../../types';
-<<<<<<< HEAD
 import { MerkleProof, dispatchMessageAndReturnProof } from '../lib/mailboxes';
-=======
-import { DispatchEvent } from '../../types/contracts/Outbox';
->>>>>>> 041f9f3e
 
 import { signCheckpoint } from './utils';
 
@@ -23,16 +19,6 @@
 const INBOX_DOMAIN = 4321;
 const QUORUM_THRESHOLD = 2;
 
-<<<<<<< HEAD
-=======
-interface MerkleProof {
-  root: string;
-  proof: string[];
-  leaf: string;
-  index: BigNumber;
-}
-
->>>>>>> 041f9f3e
 describe('OutboxValidatorManager', () => {
   let validatorManager: OutboxValidatorManager,
     outbox: TestOutbox,
@@ -41,41 +27,6 @@
     validator0: Validator,
     validator1: Validator;
 
-<<<<<<< HEAD
-=======
-  const dispatchMessage = async (outbox: TestOutbox, message: string) => {
-    const recipient = utils.addressToBytes32(validator0.address);
-    const destination = INBOX_DOMAIN;
-    const tx = await outbox.dispatch(
-      destination,
-      recipient,
-      ethers.utils.formatBytes32String(message),
-    );
-    const receipt = await tx.wait();
-    const dispatch = receipt.events![0] as DispatchEvent;
-    expect(dispatch.event).to.equal('Dispatch');
-    return dispatch.args!;
-  };
-
-  const dispatchMessageAndReturnProof = async (
-    outbox: TestOutbox,
-    messageStr: string,
-  ): Promise<MerkleProof> => {
-    const { messageHash, leafIndex } = await dispatchMessage(
-      outbox,
-      messageStr,
-    );
-    const root = await outbox.root();
-    const proof = await outbox.proof();
-    return {
-      root,
-      proof,
-      leaf: messageHash,
-      index: leafIndex,
-    };
-  };
-
->>>>>>> 041f9f3e
   before(async () => {
     const signers = await ethers.getSigners();
     signer = signers[0];
