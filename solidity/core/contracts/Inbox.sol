// SPDX-License-Identifier: MIT OR Apache-2.0
pragma solidity >=0.8.0;

// ============ Internal Imports ============
import {Version0} from "./Version0.sol";
import {Mailbox} from "./Mailbox.sol";
import {MerkleLib} from "../libs/Merkle.sol";
import {Message} from "../libs/Message.sol";
import {TypeCasts} from "../libs/TypeCasts.sol";
import {IMessageRecipient} from "../interfaces/IMessageRecipient.sol";
import {IInbox} from "../interfaces/IInbox.sol";

// ============ External Imports ============
import {ReentrancyGuardUpgradeable} from "@openzeppelin/contracts-upgradeable/security/ReentrancyGuardUpgradeable.sol";

/**
 * @title Inbox
 * @author Celo Labs Inc.
 * @notice Track root updates on Outbox, prove and dispatch messages to end
 * recipients.
 */
contract Inbox is IInbox, ReentrancyGuardUpgradeable, Version0, Mailbox {
    // ============ Libraries ============

    using MerkleLib for MerkleLib.Tree;
    using Message for bytes;
    using TypeCasts for bytes32;

    // ============ Enums ============

    // Status of Message:
    //   0 - None - message has not been processed
    //   1 - Processed - message has been dispatched to recipient
    enum MessageStatus {
        None,
        Processed
    }

    // ============ Public Storage ============

    // Domain of outbox chain
    uint32 public override remoteDomain;
    // Mapping of message leaves to MessageStatus
    mapping(bytes32 => MessageStatus) public messages;

    // ============ Upgrade Gap ============

    // gap for upgrade safety
    uint256[48] private __GAP;

    // ============ Events ============

    /**
     * @notice Emitted when message is processed
     * @dev This event allows watchers to observe the merkle proof they need
     * to prove fraud on the Outbox.
     * @param messageHash Hash of message that was processed.
     */
    event Process(bytes32 indexed messageHash);

    event BatchProcess(
        bytes32 indexed messageHash,
        bytes32[32] indexed proof,
        uint256[] indexed leafIndices
    );

    // ============ Constructor ============

    // solhint-disable-next-line no-empty-blocks
    constructor(uint32 _localDomain) Mailbox(_localDomain) {}

    // ============ Initializer ============

    function initialize(uint32 _remoteDomain, address _validatorManager)
        public
        initializer
    {
        __ReentrancyGuard_init();
        __Mailbox_initialize(_validatorManager);
        remoteDomain = _remoteDomain;
    }

    // ============ External Functions ============
    /**
<<<<<<< HEAD
     * @notice Attempts to process the provided formatted `message`. Performs
     * verification against root of the proof
     * @dev Reverts if verification of the message fails.
     * @dev Includes the eventual function signature for Sovereign Consensus,
     * but comments out the name to suppress compiler warning
     */
    function batchProcess(
        bytes32 _root,
        uint256 _index,
        bytes[] calldata _messages,
        bytes32[32][] calldata _proofs,
        uint256[] calldata _leafIndices
    ) external nonReentrant onlyValidatorManager {
        for (uint256 i = 0; i < _leafIndices.length; i++) {
            require(_index >= _leafIndices[i], "!index");
            //bytes32 _messageHash = _message.leaf(_leafIndex);
            bytes32 _messageHash = keccak256(_messages[i]);
            // ensure that message has not been processed
            require(
                messages[_messageHash] == MessageStatus.None,
                "!MessageStatus.None"
            );
            // calculate the expected root based on the proof
            bytes32 _calculatedRoot = MerkleLib.branchRoot(
                _messageHash,
                _proofs[i],
                _leafIndices[i]
            );
            require(_calculatedRoot == _root, "!proof");
            _process(_messages[i], _messageHash);
            if (i == _leafIndices.length - 1) {
                emit BatchProcess(_messageHash, _proofs[i], _leafIndices);
            } else {
                require(_leafIndices[i] < _leafIndices[i + 1], "!ordered");
            }
        }
    }

    /**
=======
>>>>>>> 81b66b58
     * @notice Attempts to process the provided formatted `message`. Performs
     * verification against root of the proof
     * @dev Called by the validator manager, which is responsible for verifying a
     * quorum of validator signatures on the checkpoint.
     * @dev Reverts if verification of the message fails.
     * @param _root The merkle root of the checkpoint used to prove message inclusion.
     * @param _index The index of the checkpoint used to prove message inclusion.
     * @param _message Formatted message (refer to Mailbox.sol Message library)
     * @param _proof Merkle proof of inclusion for message's leaf
     * @param _leafIndex Index of leaf in outbox's merkle tree
     */
    function process(
        bytes32 _root,
        uint256 _index,
        bytes calldata _message,
        bytes32[32] calldata _proof,
        uint256 _leafIndex
    ) external override nonReentrant onlyValidatorManager {
        require(_index >= _leafIndex, "!index");
<<<<<<< HEAD
        //bytes32 _messageHash = _message.leaf(_leafIndex);
        bytes32 _messageHash = keccak256(_message);
=======
        bytes32 _messageHash = _message.leaf(_leafIndex);
>>>>>>> 81b66b58
        // ensure that message has not been processed
        require(
            messages[_messageHash] == MessageStatus.None,
            "!MessageStatus.None"
        );
        // calculate the expected root based on the proof
        bytes32 _calculatedRoot = MerkleLib.branchRoot(
            _messageHash,
            _proof,
            _leafIndex
        );
<<<<<<< HEAD
        require(_calculatedRoot == _root, "!proof");
        _process(_message, _messageHash);
        emit Process(_messageHash, _leafIndex, _proof);
=======
        // verify the merkle proof
        require(_calculatedRoot == _root, "!proof");
        _process(_message, _messageHash);
        emit Process(_messageHash);
>>>>>>> 81b66b58
    }

    // ============ Internal Functions ============

    /**
     * @notice Marks a message as processed and calls handle on the recipient
     * @dev Internal function that can be called by contracts like TestInbox
     * @param _message Formatted message (refer to Mailbox.sol Message library)
     * @param _messageHash keccak256 hash of the message
     */
    function _process(bytes calldata _message, bytes32 _messageHash) internal {
        (
            uint32 origin,
            bytes32 sender,
            uint32 destination,
            bytes32 recipient,
            bytes calldata body
        ) = _message.destructure();

        // ensure message was meant for this domain
        require(destination == localDomain, "!destination");

        // update message status as processed
        messages[_messageHash] = MessageStatus.Processed;

        IMessageRecipient(recipient.bytes32ToAddress()).handle(
            origin,
            sender,
            body
        );
    }
}<|MERGE_RESOLUTION|>--- conflicted
+++ resolved
@@ -56,7 +56,11 @@
      * to prove fraud on the Outbox.
      * @param messageHash Hash of message that was processed.
      */
-    event Process(bytes32 indexed messageHash);
+    event Process(
+        bytes32 indexed messageHash,
+        uint256 leafIndex,
+        bytes32[32] proof
+    );
 
     event BatchProcess(
         bytes32 indexed messageHash,
@@ -82,7 +86,6 @@
 
     // ============ External Functions ============
     /**
-<<<<<<< HEAD
      * @notice Attempts to process the provided formatted `message`. Performs
      * verification against root of the proof
      * @dev Reverts if verification of the message fails.
@@ -122,8 +125,6 @@
     }
 
     /**
-=======
->>>>>>> 81b66b58
      * @notice Attempts to process the provided formatted `message`. Performs
      * verification against root of the proof
      * @dev Called by the validator manager, which is responsible for verifying a
@@ -143,12 +144,8 @@
         uint256 _leafIndex
     ) external override nonReentrant onlyValidatorManager {
         require(_index >= _leafIndex, "!index");
-<<<<<<< HEAD
         //bytes32 _messageHash = _message.leaf(_leafIndex);
         bytes32 _messageHash = keccak256(_message);
-=======
-        bytes32 _messageHash = _message.leaf(_leafIndex);
->>>>>>> 81b66b58
         // ensure that message has not been processed
         require(
             messages[_messageHash] == MessageStatus.None,
@@ -160,16 +157,9 @@
             _proof,
             _leafIndex
         );
-<<<<<<< HEAD
         require(_calculatedRoot == _root, "!proof");
         _process(_message, _messageHash);
         emit Process(_messageHash, _leafIndex, _proof);
-=======
-        // verify the merkle proof
-        require(_calculatedRoot == _root, "!proof");
-        _process(_message, _messageHash);
-        emit Process(_messageHash);
->>>>>>> 81b66b58
     }
 
     // ============ Internal Functions ============
