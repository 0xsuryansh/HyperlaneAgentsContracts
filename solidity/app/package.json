--- conflicted
+++ resolved
@@ -3,15 +3,9 @@
   "description": "Solidity contracts for Abacus apps",
   "version": "0.2.2",
   "dependencies": {
-<<<<<<< HEAD
-    "@abacus-network/core": "^0.2.1",
-    "@abacus-network/utils": "^0.2.1",
-    "@openzeppelin/contracts-upgradeable": "~3.4.2"
-=======
     "@abacus-network/core": "^0.2.2",
     "@abacus-network/utils": "^0.2.2",
-    "@openzeppelin/contracts-upgradeable": "^4.5.0"
->>>>>>> e2f81a49
+    "@openzeppelin/contracts-upgradeable": "~3.4.2"
   },
   "devDependencies": {
     "@nomiclabs/hardhat-ethers": "^2.0.1",
