--- conflicted
+++ resolved
@@ -67,7 +67,7 @@
       - name: build
         run: yarn build
 
-  lint-prettier:
+  lint:
     runs-on: ubuntu-latest
     needs: [yarn-install]
     steps:
@@ -81,6 +81,9 @@
 
       - name: lint-ts
         run: yarn lint-ts
+
+      - name: lint-sol
+        run: yarn workspace @hyperlane-xyz/core run lint
 
       - name: prettier
         run: |
@@ -131,20 +134,13 @@
       - name: Install dependencies
         run: cd solidity && forge install
 
-<<<<<<< HEAD
-      - name: core
-        run: yarn workspace @hyperlane-xyz/core run test
-
-      - name: lint
-        run: yarn workspace @hyperlane-xyz/core run lint
-
-=======
->>>>>>> d3886ed4
       - name: gas
         run: yarn workspace @hyperlane-xyz/core run gas-ci
 
       - name: forge-test
         run: yarn workspace @hyperlane-xyz/core run test:forge
+
+      - 
 
       # Will fail if hardhat tests fail but not if forge tests fail
       - name: coverage
