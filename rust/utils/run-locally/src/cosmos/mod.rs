use std::collections::BTreeMap;
use std::path::{Path, PathBuf};
use std::thread::sleep;
use std::time::{Duration, Instant};
use std::{env, fs};

use cosmwasm_schema::cw_serde;
use hpl_interface::types::bech32_decode;
use macro_rules_attribute::apply;
use tempfile::tempdir;

mod cli;
mod crypto;
mod deploy;
mod link;
mod rpc;
mod source;
mod types;
mod utils;

use rpc::*;
use types::*;
use utils::*;

use crate::cosmos::link::link_networks;
use crate::logging::log;
use crate::program::Program;
use crate::utils::{as_task, concat_path, stop_child, AgentHandles, TaskHandle};
use crate::AGENT_BIN_PATH;
use cli::{OsmosisCLI, OsmosisEndpoint};

use self::deploy::deploy_cw_hyperlane;
use self::source::{CLISource, CodeSource};

const OSMOSIS_CLI_GIT: &str = "https://github.com/osmosis-labs/osmosis";
const OSMOSIS_CLI_VERSION: &str = "19.0.0";

const KEY_HPL_VALIDATOR: (&str,&str) = ("hpl-validator", "guard evolve region sentence danger sort despair eye deputy brave trim actor left recipe debate document upgrade sustain bus cage afford half demand pigeon");
const KEY_HPL_RELAYER: (&str,&str) = ("hpl-relayer", "moral item damp melt gloom vendor notice head assume balance doctor retire fashion trim find biology saddle undo switch fault cattle toast drip empty");

const KEY_VALIDATOR: (&str,&str) = ("validator", "legend auto stand worry powder idle recall there wet ancient universe badge ability blame hidden body steak april boost thrive room piece city type");
const KEY_ACCOUNTS1: (&str,&str) = ("account1", "stomach employ hidden risk fork parent dream noodle inside banner stable private grain nothing absent brave metal math hybrid amused move affair move muffin");
const KEY_ACCOUNTS2: (&str,&str) = ("account2", "say merry worry steak hedgehog sing spike fold empower pluck feel grass omit finish biology traffic dog sea ozone hint region service one gown");
const KEY_ACCOUNTS3: (&str,&str) = ("account3", "maple often cargo polar eager jaguar eight inflict once nest nice swamp weasel address swift physical valid culture cheese trumpet find dinosaur curve tray");

fn default_keys<'a>() -> [(&'a str, &'a str); 6] {
    [
        KEY_HPL_VALIDATOR,
        KEY_HPL_RELAYER,
        KEY_VALIDATOR,
        KEY_ACCOUNTS1,
        KEY_ACCOUNTS2,
        KEY_ACCOUNTS3,
    ]
}

const CW_HYPERLANE_GIT: &str = "https://github.com/many-things/cw-hyperlane";
const CW_HYPERLANE_VERSION: &str = "0.0.6-rc6";

fn make_target() -> String {
    let os = if cfg!(target_os = "linux") {
        "linux"
    } else if cfg!(target_os = "macos") {
        "darwin"
    } else {
        panic!("Current os is not supported by Osmosis")
    };

    let arch = if cfg!(target_arch = "aarch64") {
        "arm64"
    } else {
        "amd64"
    };

    format!("{}-{}", os, arch)
}

#[cw_serde]
pub struct MockDispatch {
    pub dispatch: MockDispatchInner,
}

#[cw_serde]
pub struct MockDispatchInner {
    pub dest_domain: u32,
    pub recipient_addr: String,
    pub msg_body: String,
    pub hook: Option<String>,
    pub metadata: String,
}

pub fn install_codes(dir: Option<PathBuf>, local: bool) -> BTreeMap<String, PathBuf> {
    let dir_path = match dir {
        Some(path) => path,
        None => tempdir().unwrap().into_path(),
    };

    if !local {
        let dir_path_str = dir_path.to_str().unwrap();

        let release_name = format!("cw-hyperlane-v{CW_HYPERLANE_VERSION}");
        let release_comp = format!("{release_name}.zip");

        log!("Downloading cw-hyperlane v{}", CW_HYPERLANE_VERSION);
        let uri =
            format!("{CW_HYPERLANE_GIT}/releases/download/v{CW_HYPERLANE_VERSION}/{release_comp}");
        download(&release_comp, &uri, dir_path_str);

        log!("Uncompressing cw-hyperlane release");
        unzip(&release_comp, dir_path_str);
    }

    log!("Installing cw-hyperlane in Path: {:?}", dir_path);

    // make contract_name => path map
    fs::read_dir(dir_path)
        .unwrap()
        .map(|v| {
            let entry = v.unwrap();
            (entry.file_name().into_string().unwrap(), entry.path())
        })
        .filter(|(filename, _)| filename.ends_with(".wasm"))
        .map(|v| (v.0.replace(".wasm", ""), v.1))
        .collect()
}

#[allow(dead_code)]
pub fn install_cosmos(
    cli_dir: Option<PathBuf>,
    cli_src: Option<CLISource>,
    codes_dir: Option<PathBuf>,
    _codes_src: Option<CodeSource>,
) -> (PathBuf, BTreeMap<String, PathBuf>) {
    let osmosisd = cli_src
        .unwrap_or(CLISource::Remote {
            url: OSMOSIS_CLI_GIT.to_string(),
            version: OSMOSIS_CLI_VERSION.to_string(),
        })
        .install(cli_dir);
    let codes = install_codes(codes_dir, false);

    (osmosisd, codes)
}

#[derive(Clone)]
pub struct CosmosConfig {
    pub cli_path: PathBuf,
    pub home_path: Option<PathBuf>,

    pub codes: BTreeMap<String, PathBuf>,

    pub node_addr_base: String,
    pub node_port_base: u32,

    pub moniker: String,
    pub chain_id: String,
}

pub struct CosmosResp {
    pub node: AgentHandles,
    pub endpoint: OsmosisEndpoint,
    pub codes: Codes,
    pub home_path: PathBuf,
}

impl CosmosResp {
    pub fn cli(&self, bin: &Path) -> OsmosisCLI {
        OsmosisCLI::new(bin.to_path_buf(), self.home_path.to_str().unwrap())
    }
}

pub struct CosmosNetwork {
    pub launch_resp: CosmosResp,
    pub deployments: Deployments,
    pub chain_id: String,
    pub metrics_port: u32,
    pub domain: u32,
}

impl Drop for CosmosNetwork {
    fn drop(&mut self) {
        stop_child(&mut self.launch_resp.node.1);
    }
}

impl From<(CosmosResp, Deployments, String, u32, u32)> for CosmosNetwork {
    fn from(v: (CosmosResp, Deployments, String, u32, u32)) -> Self {
        Self {
            launch_resp: v.0,
            deployments: v.1,
            chain_id: v.2,
            metrics_port: v.3,
            domain: v.4,
        }
    }
}
pub struct CosmosHyperlaneStack {
    pub validators: Vec<AgentHandles>,
    pub relayer: AgentHandles,
}

impl Drop for CosmosHyperlaneStack {
    fn drop(&mut self) {
        for v in &mut self.validators {
            stop_child(&mut v.1);
        }
        stop_child(&mut self.relayer.1);
    }
}

#[apply(as_task)]
fn launch_cosmos_node(config: CosmosConfig) -> CosmosResp {
    let home_path = match config.home_path {
        Some(v) => v,
        None => tempdir().unwrap().into_path(),
    };
    let cli = OsmosisCLI::new(config.cli_path, home_path.to_str().unwrap());

    cli.init(&config.moniker, &config.chain_id);

    let (node, endpoint) = cli.start(config.node_addr_base, config.node_port_base);
    let codes = cli.store_codes(&endpoint, "validator", config.codes);

    CosmosResp {
        node,
        endpoint,
        codes,
        home_path,
    }
}

#[apply(as_task)]
fn launch_cosmos_validator(
    agent_config: AgentConfig,
    agent_config_path: PathBuf,
    debug: bool,
) -> AgentHandles {
    let validator_bin = concat_path(format!("../../{AGENT_BIN_PATH}"), "validator");
    let validator_base = tempdir().expect("Failed to create a temp dir").into_path();
    let validator_base_db = concat_path(&validator_base, "db");

    fs::create_dir_all(&validator_base_db).unwrap();
    println!("Validator DB: {:?}", validator_base_db);

    let checkpoint_path = concat_path(&validator_base, "checkpoint");
    let signature_path = concat_path(&validator_base, "signature");

    let validator = Program::default()
        .bin(validator_bin)
        .working_dir("../../")
        .env("CONFIG_FILES", agent_config_path.to_str().unwrap())
        .env(
            "MY_VALIDATOR_SIGNATURE_DIRECTORY",
            signature_path.to_str().unwrap(),
        )
        .env("RUST_BACKTRACE", "1")
        .hyp_env("CHECKPOINTSYNCER_PATH", checkpoint_path.to_str().unwrap())
        .hyp_env("CHECKPOINTSYNCER_TYPE", "localStorage")
        .hyp_env("ORIGINCHAINNAME", agent_config.name)
        .hyp_env("REORGPERIOD", "100")
        .hyp_env("DB", validator_base_db.to_str().unwrap())
        .hyp_env("METRICSPORT", agent_config.metrics_port.to_string())
        .hyp_env("VALIDATOR_SIGNER_TYPE", agent_config.signer.typ)
        .hyp_env("VALIDATOR_KEY", agent_config.signer.key.clone())
        .hyp_env("VALIDATOR_PREFIX", "osmo")
        .hyp_env("SIGNER_SIGNER_TYPE", "hexKey")
        .hyp_env("SIGNER_KEY", agent_config.signer.key)
        .hyp_env("TRACING_LEVEL", if debug { "debug" } else { "info" })
        .spawn("VAL");

    validator
}

#[apply(as_task)]
fn launch_cosmos_relayer(
    agent_config_path: PathBuf,
    relay_chains: Vec<String>,
    metrics: u32,
    debug: bool,
) -> AgentHandles {
    let relayer_bin = concat_path(format!("../../{AGENT_BIN_PATH}"), "relayer");
    let relayer_base = tempdir().unwrap();

    let relayer = Program::default()
        .bin(relayer_bin)
        .working_dir("../../")
        .env("CONFIG_FILES", agent_config_path.to_str().unwrap())
        .env("RUST_BACKTRACE", "1")
        .hyp_env("RELAYCHAINS", relay_chains.join(","))
        .hyp_env("REORGPERIOD", "100")
        .hyp_env("DB", relayer_base.as_ref().to_str().unwrap())
        .hyp_env("ALLOWLOCALCHECKPOINTSYNCERS", "true")
        .hyp_env("TRACING_LEVEL", if debug { "debug" } else { "info" })
        .hyp_env("GASPAYMENTENFORCEMENT", "[{\"type\": \"none\"}]")
        .hyp_env("METRICSPORT", metrics.to_string())
        .spawn("RLY");

    relayer
}

const ENV_CLI_PATH_KEY: &str = "E2E_OSMOSIS_CLI_PATH";
const ENV_CW_HYPERLANE_PATH_KEY: &str = "E2E_CW_HYPERLANE_PATH";

#[allow(dead_code)]
fn run_locally() {
    const TIMEOUT_SECS: u64 = 60 * 10;
    let debug = false;

    log!("Building rust...");
    Program::new("cargo")
        .cmd("build")
        .working_dir("../../")
        .arg("features", "test-utils")
        .arg("bin", "relayer")
        .arg("bin", "validator")
        .arg("bin", "scraper")
        .arg("bin", "init-db")
        .filter_logs(|l| !l.contains("workspace-inheritance"))
        .run()
        .join();

    let cli_src = Some(
        env::var(ENV_CLI_PATH_KEY)
            .as_ref()
            .map(|v| CLISource::local(v))
            .unwrap_or_default(),
    );

    let code_src = Some(
        env::var(ENV_CW_HYPERLANE_PATH_KEY)
            .as_ref()
            .map(|v| CodeSource::local(v))
            .unwrap_or_default(),
    );

    let (osmosisd, codes) = install_cosmos(None, cli_src, None, code_src);
    let addr_base = "tcp://0.0.0.0";
    let default_config = CosmosConfig {
        cli_path: osmosisd.clone(),
        home_path: None,

        codes,

        node_addr_base: addr_base.to_string(),
        node_port_base: 26657,

        moniker: "localnet".to_string(),
        chain_id: "local-node".to_string(),
    };

    let port_start = 26600u32;
    let metrics_port_start = 9090u32;
    let domain_start = 99990u32;
    let node_count = 2;

    let nodes = (0..node_count)
        .map(|i| {
            (
                launch_cosmos_node(CosmosConfig {
                    node_port_base: port_start + (i * 10),
                    chain_id: format!("cosmos-test-{}", i + domain_start),
                    ..default_config.clone()
                }),
                format!("cosmos-test-{}", i + domain_start),
                metrics_port_start + i,
                domain_start + i,
            )
        })
        .collect::<Vec<_>>();

    let deployer = "validator";
    let linker = "validator";
    let validator = "hpl-validator";
    let _relayer = "hpl-relayer";

    let nodes = nodes
        .into_iter()
        .map(|v| (v.0.join(), v.1, v.2, v.3))
        .map(|(launch_resp, chain_id, metrics_port, domain)| {
            let deployments = deploy_cw_hyperlane(
                launch_resp.cli(&osmosisd),
                launch_resp.endpoint.clone(),
                deployer.to_string(),
                launch_resp.codes.clone(),
                domain,
            );

            (launch_resp, deployments, chain_id, metrics_port, domain)
        })
        .collect::<Vec<_>>();

    // nodes with base deployments
    let nodes = nodes
        .into_iter()
        .map(|v| (v.0, v.1.join(), v.2, v.3, v.4))
        .map(|v| v.into())
        .collect::<Vec<CosmosNetwork>>();

    for (i, node) in nodes.iter().enumerate() {
        let targets = &nodes[(i + 1)..];

        if !targets.is_empty() {
            println!(
                "LINKING NODES: {} -> {:?}",
                node.domain,
                targets.iter().map(|v| v.domain).collect::<Vec<_>>()
            );
        }

        for target in targets {
            link_networks(&osmosisd, linker, validator, node, target);
        }
    }

    // for debug
    println!(
        "{}",
        serde_json::to_string(
            &nodes
                .iter()
                .map(|v| (v.domain, v.deployments.clone()))
                .collect::<BTreeMap<_, _>>()
        )
        .unwrap()
    );

    let config_dir = tempdir().unwrap();

    // export agent config
    let agent_config_out = AgentConfigOut {
        chains: nodes
            .iter()
            .map(|v| {
                (
                    format!("cosmostest{}", v.domain),
                    AgentConfig::new(osmosisd.clone(), validator, v),
                )
            })
            .collect::<BTreeMap<String, AgentConfig>>(),
    };

    let agent_config_path = concat_path(&config_dir, "config.json");
    fs::write(
        &agent_config_path,
        serde_json::to_string_pretty(&agent_config_out).unwrap(),
    )
    .unwrap();

    let hpl_val = agent_config_out
        .chains
        .clone()
        .into_values()
        .map(|agent_config| launch_cosmos_validator(agent_config, agent_config_path.clone(), debug))
        .collect::<Vec<_>>();
    let hpl_rly_metrics_port = metrics_port_start + node_count + 1u32;
    let hpl_rly = launch_cosmos_relayer(
        agent_config_path,
        agent_config_out.chains.into_keys().collect::<Vec<_>>(),
        hpl_rly_metrics_port,
        debug,
    );

    // dispatch messages
    let mut dispatched_messages = 0;

    for node in nodes.iter() {
        let targets = nodes
            .iter()
            .filter(|v| v.domain != node.domain)
            .collect::<Vec<_>>();

        if !targets.is_empty() {
            println!(
                "DISPATCHING MAILBOX: {} -> {:?}",
                node.domain,
                targets.iter().map(|v| v.domain).collect::<Vec<_>>()
            );
        }

        for target in targets {
            dispatched_messages += 1;
            let cli = OsmosisCLI::new(
                osmosisd.clone(),
                node.launch_resp.home_path.to_str().unwrap(),
            );

            let msg_body: &[u8; 5] = b"hello";

            cli.wasm_execute(
                &node.launch_resp.endpoint,
                linker,
                &node.deployments.mailbox,
                MockDispatch {
                    dispatch: MockDispatchInner {
                        dest_domain: target.domain,
                        recipient_addr: hex::encode(
                            bech32_decode(&target.deployments.mock_receiver).unwrap(),
                        ),
                        msg_body: hex::encode(msg_body),
                        hook: None,
                        metadata: "".to_string(),
                    },
                },
                vec![Coin {
                    denom: "uosmo".to_string(),
                    amount: 25_000_000.to_string(),
                }],
            );
        }
    }

    let _stack = CosmosHyperlaneStack {
        validators: hpl_val.into_iter().map(|v| v.join()).collect(),
        relayer: hpl_rly.join(),
    };

    // Mostly copy-pasta from `rust/utils/run-locally/src/main.rs`
    // TODO: refactor to share code
    let loop_start = Instant::now();
    // give things a chance to fully start.
    sleep(Duration::from_secs(5));
    let mut failure_occurred = false;
    loop {
        // look for the end condition.
        if termination_invariants_met(hpl_rly_metrics_port, dispatched_messages).unwrap_or(false) {
            // end condition reached successfully
            break;
        } else if (Instant::now() - loop_start).as_secs() > TIMEOUT_SECS {
            // we ran out of time
            log!("timeout reached before message submission was confirmed");
            failure_occurred = true;
            break;
        }

        sleep(Duration::from_secs(5));
    }

    if failure_occurred {
        panic!("E2E tests failed");
    } else {
        log!("E2E tests passed");
    }
}

<<<<<<< HEAD
fn termination_invariants_met(_messages_expected: u32) -> eyre::Result<bool> {
    Ok(false)
=======
fn termination_invariants_met(_metrics_port: u32, _messages_expected: u32) -> eyre::Result<bool> {
    Ok(true)
>>>>>>> 68d4f2f1
    // TODO: uncomment once CI passes consistently on Ubuntu
    // let gas_payments_scraped = fetch_metric(
    //     "9093",
    //     "hyperlane_contract_sync_stored_events",
    //     &hashmap! {"data_type" => "gas_payment"},
    // )?
    // .iter()
    // .sum::<u32>();
    // let expected_gas_payments = messages_expected;
    // if gas_payments_scraped != expected_gas_payments {
    //     log!(
    //         "Scraper has scraped {} gas payments, expected {}",
    //         gas_payments_scraped,
    //         expected_gas_payments
    //     );
    //     return Ok(false);
    // }

    // let delivered_messages_scraped = fetch_metric(
    //     "9093",
    //     "hyperlane_operations_processed_count",
    //     &hashmap! {"phase" => "confirmed"},
    // )?
    // .iter()
    // .sum::<u32>();
    // if delivered_messages_scraped != messages_expected {
    //     log!(
    //         "Relayer confirmed {} submitted messages, expected {}",
    //         delivered_messages_scraped,
    //         messages_expected
    //     );
    //     return Ok(false);
    // }

    // log!("Termination invariants have been meet");
    // Ok(true)
}

#[cfg(test)]
mod test {
    use super::*;

    #[test]
    fn test_run() {
        run_locally()
    }
}<|MERGE_RESOLUTION|>--- conflicted
+++ resolved
@@ -542,13 +542,8 @@
     }
 }
 
-<<<<<<< HEAD
-fn termination_invariants_met(_messages_expected: u32) -> eyre::Result<bool> {
-    Ok(false)
-=======
 fn termination_invariants_met(_metrics_port: u32, _messages_expected: u32) -> eyre::Result<bool> {
     Ok(true)
->>>>>>> 68d4f2f1
     // TODO: uncomment once CI passes consistently on Ubuntu
     // let gas_payments_scraped = fetch_metric(
     //     "9093",
