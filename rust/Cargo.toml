--- conflicted
+++ resolved
@@ -41,10 +41,7 @@
 color-eyre = { version = "0.6" }
 config = "~0.13.3"
 derive-new = "0.5"
-<<<<<<< HEAD
-=======
 derive_more = "0.99"
->>>>>>> 50f04db1
 enum_dispatch = "0.3"
 ethers = { git = "https://github.com/hyperlane-xyz/ethers-rs", tag = "2023-02-10-01" }
 ethers-contract = { git = "https://github.com/hyperlane-xyz/ethers-rs", tag = "2023-02-10-01", features = ["legacy"] }
