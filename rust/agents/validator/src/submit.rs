use std::num::NonZeroU64;
use std::str::FromStr;
use std::sync::Arc;
use std::time::{Duration, Instant};
use std::vec;

use eyre::{bail, Result};
use hyperlane_core::{MerkleTreeHook, H256};
use prometheus::IntGauge;
use tokio::time::sleep;
use tracing::{debug, info};
use tracing::{error, instrument};

use hyperlane_base::{db::HyperlaneRocksDB, CheckpointSyncer, CoreMetrics};
use hyperlane_core::{
    accumulator::incremental::IncrementalMerkle, Checkpoint, CheckpointWithMessageId,
    HyperlaneChain, HyperlaneContract, HyperlaneDomain, HyperlaneSignerExt,
};
use hyperlane_ethereum::SingletonSignerHandle;

#[derive(Clone)]
pub(crate) struct ValidatorSubmitter {
    interval: Duration,
    reorg_period: Option<NonZeroU64>,
    signer: SingletonSignerHandle,
    merkle_tree_hook: Arc<dyn MerkleTreeHook>,
    checkpoint_syncer: Arc<dyn CheckpointSyncer>,
    message_db: HyperlaneRocksDB,
    metrics: ValidatorSubmitterMetrics,
}

impl ValidatorSubmitter {
    pub(crate) fn new(
        interval: Duration,
        reorg_period: u64,
        merkle_tree_hook: Arc<dyn MerkleTreeHook>,
        signer: SingletonSignerHandle,
        checkpoint_syncer: Arc<dyn CheckpointSyncer>,
        message_db: HyperlaneRocksDB,
        metrics: ValidatorSubmitterMetrics,
    ) -> Self {
        Self {
            reorg_period: NonZeroU64::new(reorg_period),
            interval,
            merkle_tree_hook,
            signer,
            checkpoint_syncer,
            message_db,
            metrics,
        }
    }

    pub(crate) fn checkpoint(&self, tree: &IncrementalMerkle) -> Checkpoint {
        Checkpoint {
            root: tree.root(),
            index: tree.index(),
            merkle_tree_hook_address: self.merkle_tree_hook.address(),
            mailbox_domain: self.merkle_tree_hook.domain().id(),
        }
    }

    /// Submits signed checkpoints from index 0 until the target checkpoint (inclusive).
    /// Runs idly forever once the target checkpoint is reached to avoid exiting the task.
    #[instrument(err, skip(self), fields(domain=%self.merkle_tree_hook.domain()))]
    pub(crate) async fn backfill_checkpoint_submitter(
        self,
        target_checkpoint: Checkpoint,
    ) -> Result<()> {
        let mut tree = IncrementalMerkle::default();
        self.submit_checkpoints_until_correctness_checkpoint(&mut tree, &target_checkpoint)
            .await?;

        info!(
            ?target_checkpoint,
            "Backfill checkpoint submitter successfully reached target checkpoint"
        );

<<<<<<< HEAD
        while !reached_target {
            let correctness_checkpoint = if let Some(c) = target_checkpoint {
                c
            } else {
                // lag by reorg period to match message indexing
                let latest_checkpoint = self
                    .merkle_tree_hook
                    .latest_checkpoint(self.reorg_period)
                    .await?;
                self.metrics
                    .latest_checkpoint_observed
                    .set(latest_checkpoint.index as i64);
                latest_checkpoint
            };

            let restest = self
                .message_db
                .retrieve_merkle_tree_insertion_by_leaf_index(&(tree.count() as u32))?;

            // ingest available messages from DB
            while let Some(insertion) = self
                .message_db
                .retrieve_merkle_tree_insertion_by_leaf_index(&(tree.count() as u32))?
            {
                debug!(
                    index = insertion.index(),
                    queue_length = checkpoint_queue.len(),
                    "Ingesting leaf to tree"
                );
                let message_id = insertion.message_id();
                tree.ingest(message_id);

                let checkpoint = self.checkpoint(&tree);

                checkpoint_queue.push(CheckpointWithMessageId {
                    checkpoint,
                    message_id,
                });

                if checkpoint.index == correctness_checkpoint.index {
                    // We got to the right height, now lets compare whether we got the right tree
                    if checkpoint.root != correctness_checkpoint.root {
                        // Bad news, bail
                        error!(
                            ?checkpoint,
                            ?correctness_checkpoint,
                            "Incorrect tree root, something went wrong"
                        );
                        bail!("Incorrect tree root, something went wrong");
                    }
                }

                // compare against every queued checkpoint to prevent ingesting past target
                if checkpoint == correctness_checkpoint {
                    debug!(index = checkpoint.index, "Reached tree consistency");

                    // drain and sign all checkpoints in the queue
                    for queued_checkpoint in checkpoint_queue.drain(..) {
                        let existing = self
                            .checkpoint_syncer
                            .fetch_checkpoint(queued_checkpoint.index)
                            .await?;
                        if existing.is_some() {
                            debug!(
                                index = queued_checkpoint.index,
                                "Checkpoint already submitted"
                            );
                            continue;
                        }

                        let signed_checkpoint = self.signer.sign(queued_checkpoint).await?;
                        self.checkpoint_syncer
                            .write_checkpoint(&signed_checkpoint)
                            .await?;
                        debug!(
                            index = queued_checkpoint.index,
                            "Signed and submitted checkpoint"
                        );

                        // small sleep before signing next checkpoint to avoid rate limiting
                        sleep(Duration::from_millis(100)).await;
                    }

                    info!(index = checkpoint.index, "Signed all queued checkpoints");

                    self.metrics
                        .latest_checkpoint_processed
                        .set(checkpoint.index as i64);

                    // break out of submitter loop if target checkpoint is reached
                    reached_target = target_checkpoint.is_some();
                    break;
                }
            }

            sleep(self.interval).await;
        }

        // TODO: remove this once validator is tolerant of tasks exiting
=======
        // TODO: remove this once validator is tolerant of tasks exiting.
>>>>>>> 3501557d
        loop {
            sleep(Duration::from_secs(u64::MAX)).await;
        }
    }

    /// Submits signed checkpoints indefinitely, starting from the `tree`.
    #[instrument(err, skip(self, tree), fields(domain=%self.merkle_tree_hook.domain()))]
    pub(crate) async fn checkpoint_submitter(self, mut tree: IncrementalMerkle) -> Result<()> {
        // How often to log checkpoint info - once every minute
        let checkpoint_info_log_period = Duration::from_secs(60);
        // The instant in which we last logged checkpoint info, if at all
        let mut latest_checkpoint_info_log: Option<Instant> = None;
        // Returns whether checkpoint info should be logged based off the
        // checkpoint_info_log_period having elapsed since the last log.
        // Sets latest_checkpoint_info_log to the current instant if true.
        let mut should_log_checkpoint_info = || {
            if let Some(instant) = latest_checkpoint_info_log {
                if instant.elapsed() < checkpoint_info_log_period {
                    return false;
                }
            }
            latest_checkpoint_info_log = Some(Instant::now());
            true
        };

        loop {
            // Lag by reorg period because this is our correctness checkpoint.
            let latest_checkpoint = self
                .merkle_tree_hook
                .latest_checkpoint(self.reorg_period)
                .await?;
            self.metrics
                .latest_checkpoint_observed
                .set(latest_checkpoint.index as i64);

            if should_log_checkpoint_info() {
                info!(
                    ?latest_checkpoint,
                    tree_count = tree.count(),
                    "Latest checkpoint"
                );
            }

            // This may occur e.g. if RPC providers are unreliable and make calls against
            // inconsistent block tips.
            //
            // In this case, we just sleep a bit until we fetch a new latest checkpoint
            // that at least meets the tree.
            if tree_exceeds_checkpoint(&latest_checkpoint, &tree) {
                debug!(
                    ?latest_checkpoint,
                    tree_count = tree.count(),
                    "Latest checkpoint is behind tree, sleeping briefly"
                );
                sleep(self.interval).await;
                continue;
            }

            self.submit_checkpoints_until_correctness_checkpoint(&mut tree, &latest_checkpoint)
                .await?;

            self.metrics
                .latest_checkpoint_processed
                .set(latest_checkpoint.index as i64);

            sleep(self.interval).await;
        }
    }

    /// Submits signed checkpoints relating to the given tree until the correctness checkpoint (inclusive).
    /// Only submits the signed checkpoints once the correctness checkpoint is reached.
    async fn submit_checkpoints_until_correctness_checkpoint(
        &self,
        tree: &mut IncrementalMerkle,
        correctness_checkpoint: &Checkpoint,
    ) -> Result<()> {
        // This should never be called with a tree that is ahead of the correctness checkpoint.
        assert!(
            !tree_exceeds_checkpoint(correctness_checkpoint, tree),
            "tree (count: {}) is ahead of correctness checkpoint {:?}",
            tree.count(),
            correctness_checkpoint,
        );

        // All intermediate checkpoints will be stored here and signed once the correctness
        // checkpoint is reached.
        let mut checkpoint_queue = vec![];

        // If the correctness checkpoint is ahead of the tree, we need to ingest more messages.
        //
        // tree.index() will panic if the tree is empty, so we use tree.count() instead
        // and convert the correctness_checkpoint.index to a count by adding 1.
        while correctness_checkpoint.index + 1 > tree.count() as u32 {
            if let Some(insertion) = self
                .message_db
                .retrieve_merkle_tree_insertion_by_leaf_index(&(tree.count() as u32))?
            {
                debug!(
                    index = insertion.index(),
                    queue_length = checkpoint_queue.len(),
                    "Ingesting leaf to tree"
                );
                let message_id = insertion.message_id();
                tree.ingest(message_id);

                let checkpoint = self.checkpoint(tree);

                checkpoint_queue.push(CheckpointWithMessageId {
                    checkpoint,
                    message_id,
                });
            } else {
                // If we haven't yet indexed the next merkle tree insertion but know that
                // it will soon exist (because we know the correctness checkpoint), wait a bit and
                // try again.
                sleep(Duration::from_millis(100)).await
            }
        }

        // At this point we know that correctness_checkpoint.index == tree.index().
        assert_eq!(
            correctness_checkpoint.index,
            tree.index(),
            "correctness checkpoint index {} != tree index {}",
            correctness_checkpoint.index,
            tree.index(),
        );

        let checkpoint = self.checkpoint(tree);

        // If the tree's checkpoint doesn't match the correctness checkpoint, something went wrong
        // and we bail loudly.
        if checkpoint != *correctness_checkpoint {
            error!(
                ?checkpoint,
                ?correctness_checkpoint,
                "Incorrect tree root, something went wrong"
            );
            bail!("Incorrect tree root, something went wrong");
        }

        debug!(index = checkpoint.index, "Reached tree consistency");

        self.sign_and_submit_checkpoints(checkpoint_queue).await?;

        info!(
            index = checkpoint.index,
            "Signed all queued checkpoints until index"
        );

        Ok(())
    }

    /// Signs and submits any previously unsubmitted checkpoints.
    async fn sign_and_submit_checkpoints(
        &self,
        checkpoints: Vec<CheckpointWithMessageId>,
    ) -> Result<()> {
        for queued_checkpoint in checkpoints {
            let existing = self
                .checkpoint_syncer
                .fetch_checkpoint(queued_checkpoint.index)
                .await?;
            if existing.is_some() {
                debug!(
                    index = queued_checkpoint.index,
                    "Checkpoint already submitted"
                );
                continue;
            }

            let signed_checkpoint = self.signer.sign(queued_checkpoint).await?;
            self.checkpoint_syncer
                .write_checkpoint(&signed_checkpoint)
                .await?;
            debug!(
                index = queued_checkpoint.index,
                "Signed and submitted checkpoint"
            );

            // small sleep before signing next checkpoint to avoid rate limiting
            sleep(Duration::from_millis(100)).await;
        }
        Ok(())
    }
}

/// Returns whether the tree exceeds the checkpoint.
fn tree_exceeds_checkpoint(checkpoint: &Checkpoint, tree: &IncrementalMerkle) -> bool {
    // tree.index() will panic if the tree is empty, so we use tree.count() instead
    // and convert the correctness_checkpoint.index to a count by adding 1.
    checkpoint.index + 1 < tree.count() as u32
}

#[derive(Clone)]
pub(crate) struct ValidatorSubmitterMetrics {
    latest_checkpoint_observed: IntGauge,
    latest_checkpoint_processed: IntGauge,
}

impl ValidatorSubmitterMetrics {
    pub fn new(metrics: &CoreMetrics, mailbox_chain: &HyperlaneDomain) -> Self {
        let chain_name = mailbox_chain.name();
        Self {
            latest_checkpoint_observed: metrics
                .latest_checkpoint()
                .with_label_values(&["validator_observed", chain_name]),
            latest_checkpoint_processed: metrics
                .latest_checkpoint()
                .with_label_values(&["validator_processed", chain_name]),
        }
    }
}<|MERGE_RESOLUTION|>--- conflicted
+++ resolved
@@ -75,109 +75,7 @@
             "Backfill checkpoint submitter successfully reached target checkpoint"
         );
 
-<<<<<<< HEAD
-        while !reached_target {
-            let correctness_checkpoint = if let Some(c) = target_checkpoint {
-                c
-            } else {
-                // lag by reorg period to match message indexing
-                let latest_checkpoint = self
-                    .merkle_tree_hook
-                    .latest_checkpoint(self.reorg_period)
-                    .await?;
-                self.metrics
-                    .latest_checkpoint_observed
-                    .set(latest_checkpoint.index as i64);
-                latest_checkpoint
-            };
-
-            let restest = self
-                .message_db
-                .retrieve_merkle_tree_insertion_by_leaf_index(&(tree.count() as u32))?;
-
-            // ingest available messages from DB
-            while let Some(insertion) = self
-                .message_db
-                .retrieve_merkle_tree_insertion_by_leaf_index(&(tree.count() as u32))?
-            {
-                debug!(
-                    index = insertion.index(),
-                    queue_length = checkpoint_queue.len(),
-                    "Ingesting leaf to tree"
-                );
-                let message_id = insertion.message_id();
-                tree.ingest(message_id);
-
-                let checkpoint = self.checkpoint(&tree);
-
-                checkpoint_queue.push(CheckpointWithMessageId {
-                    checkpoint,
-                    message_id,
-                });
-
-                if checkpoint.index == correctness_checkpoint.index {
-                    // We got to the right height, now lets compare whether we got the right tree
-                    if checkpoint.root != correctness_checkpoint.root {
-                        // Bad news, bail
-                        error!(
-                            ?checkpoint,
-                            ?correctness_checkpoint,
-                            "Incorrect tree root, something went wrong"
-                        );
-                        bail!("Incorrect tree root, something went wrong");
-                    }
-                }
-
-                // compare against every queued checkpoint to prevent ingesting past target
-                if checkpoint == correctness_checkpoint {
-                    debug!(index = checkpoint.index, "Reached tree consistency");
-
-                    // drain and sign all checkpoints in the queue
-                    for queued_checkpoint in checkpoint_queue.drain(..) {
-                        let existing = self
-                            .checkpoint_syncer
-                            .fetch_checkpoint(queued_checkpoint.index)
-                            .await?;
-                        if existing.is_some() {
-                            debug!(
-                                index = queued_checkpoint.index,
-                                "Checkpoint already submitted"
-                            );
-                            continue;
-                        }
-
-                        let signed_checkpoint = self.signer.sign(queued_checkpoint).await?;
-                        self.checkpoint_syncer
-                            .write_checkpoint(&signed_checkpoint)
-                            .await?;
-                        debug!(
-                            index = queued_checkpoint.index,
-                            "Signed and submitted checkpoint"
-                        );
-
-                        // small sleep before signing next checkpoint to avoid rate limiting
-                        sleep(Duration::from_millis(100)).await;
-                    }
-
-                    info!(index = checkpoint.index, "Signed all queued checkpoints");
-
-                    self.metrics
-                        .latest_checkpoint_processed
-                        .set(checkpoint.index as i64);
-
-                    // break out of submitter loop if target checkpoint is reached
-                    reached_target = target_checkpoint.is_some();
-                    break;
-                }
-            }
-
-            sleep(self.interval).await;
-        }
-
-        // TODO: remove this once validator is tolerant of tasks exiting
-=======
         // TODO: remove this once validator is tolerant of tasks exiting.
->>>>>>> 3501557d
         loop {
             sleep(Duration::from_secs(u64::MAX)).await;
         }
