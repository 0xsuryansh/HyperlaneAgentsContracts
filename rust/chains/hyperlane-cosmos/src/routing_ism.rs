use std::str::FromStr;

use async_trait::async_trait;

use hyperlane_core::{
    ChainResult, ContractLocator, HyperlaneChain, HyperlaneContract, HyperlaneDomain,
    HyperlaneMessage, HyperlaneProvider, RawHyperlaneMessage, RoutingIsm, H256,
};

use crate::{
    address::CosmosAddress,
    grpc::{WasmGrpcProvider, WasmProvider},
    payloads::ism_routes::{
        IsmRouteRequest, IsmRouteRequestInner, IsmRouteRespnose, QueryRoutingIsmGeneralRequest,
    },
    signers::Signer,
    ConnectionConf, CosmosProvider,
};

/// A reference to a RoutingIsm contract on some Cosmos chain
#[derive(Debug)]
pub struct CosmosRoutingIsm {
    domain: HyperlaneDomain,
    address: H256,
    provider: Box<WasmGrpcProvider>,
}

impl CosmosRoutingIsm {
    /// create a new instance of CosmosRoutingIsm
<<<<<<< HEAD
    pub fn new(
        conf: &ConnectionConf,
        locator: ContractLocator,
        signer: Signer,
    ) -> ChainResult<Self> {
        let provider = WasmGrpcProvider::new(conf.clone(), locator.clone(), signer.clone())?;
=======
    pub fn new(conf: &ConnectionConf, locator: ContractLocator, signer: Option<Signer>) -> Self {
        let provider = WasmGrpcProvider::new(conf.clone(), locator.clone(), signer);
>>>>>>> 2622389c

        Ok(Self {
            domain: locator.domain.clone(),
            address: locator.address,
            provider: Box::new(provider),
        })
    }
}

impl HyperlaneContract for CosmosRoutingIsm {
    fn address(&self) -> H256 {
        self.address
    }
}

impl HyperlaneChain for CosmosRoutingIsm {
    fn domain(&self) -> &HyperlaneDomain {
        &self.domain
    }

    fn provider(&self) -> Box<dyn HyperlaneProvider> {
        Box::new(CosmosProvider::new(self.domain.clone()))
    }
}

#[async_trait]
impl RoutingIsm for CosmosRoutingIsm {
    async fn route(&self, message: &HyperlaneMessage) -> ChainResult<H256> {
        let payload = IsmRouteRequest {
            route: IsmRouteRequestInner {
                message: hex::encode(RawHyperlaneMessage::from(message)),
            },
        };

        let data = self
            .provider
            .wasm_query(
                QueryRoutingIsmGeneralRequest {
                    routing_ism: payload,
                },
                None,
            )
            .await?;
        let response: IsmRouteRespnose = serde_json::from_slice(&data)?;

        Ok(CosmosAddress::from_str(&response.ism)?.digest())
    }
}<|MERGE_RESOLUTION|>--- conflicted
+++ resolved
@@ -27,17 +27,12 @@
 
 impl CosmosRoutingIsm {
     /// create a new instance of CosmosRoutingIsm
-<<<<<<< HEAD
     pub fn new(
         conf: &ConnectionConf,
         locator: ContractLocator,
-        signer: Signer,
+        signer: Option<Signer>,
     ) -> ChainResult<Self> {
-        let provider = WasmGrpcProvider::new(conf.clone(), locator.clone(), signer.clone())?;
-=======
-    pub fn new(conf: &ConnectionConf, locator: ContractLocator, signer: Option<Signer>) -> Self {
-        let provider = WasmGrpcProvider::new(conf.clone(), locator.clone(), signer);
->>>>>>> 2622389c
+        let provider = WasmGrpcProvider::new(conf.clone(), locator.clone(), signer)?;
 
         Ok(Self {
             domain: locator.domain.clone(),
