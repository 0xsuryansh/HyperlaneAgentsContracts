--- conflicted
+++ resolved
@@ -11,10 +11,7 @@
 
 use abacus_core::db::DB;
 
-<<<<<<< HEAD
-use crate::{CachingMultisigIsm, AgentSettings};
-=======
->>>>>>> 2864a350
+use crate::{AgentSettings};
 use crate::{
     cancel_task, metrics::CoreMetrics, settings::Settings, CachingInterchainGasPaymaster,
     CachingMailbox,
