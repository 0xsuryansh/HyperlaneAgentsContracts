--- conflicted
+++ resolved
@@ -75,15 +75,8 @@
 }
 
 export const storageGasOracleConfig: AllStorageGasOracleConfigs =
-<<<<<<< HEAD
-  getAllStorageGasOracleConfigs(chainNames, gasPrices, getTokenExchangeRate, [
-    ...chainNames,
-    'solanadevnet',
-  ]);
-=======
   getAllStorageGasOracleConfigs(
     supportedChainNames,
     gasPrices,
     getTokenExchangeRate,
-  );
->>>>>>> a9b522c5
+  );