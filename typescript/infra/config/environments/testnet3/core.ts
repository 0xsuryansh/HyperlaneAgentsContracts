--- conflicted
+++ resolved
@@ -1,12 +1,9 @@
 import {
   ChainMap,
   CoreConfig,
-<<<<<<< HEAD
+  GasOracleContractType,
   MultisigIsmConfig,
   objMap,
-} from '@hyperlane-xyz/sdk';
-=======
-  GasOracleContractType,
 } from '@hyperlane-xyz/sdk';
 
 import { TestnetChains, chainNames } from './chains';
@@ -20,12 +17,10 @@
 }
 
 const DEPLOYER_ADDRESS = '0xfaD1C94469700833717Fa8a3017278BC1cA8031C';
->>>>>>> f5d1fbbd
 
 export const owner = '0xfaD1C94469700833717Fa8a3017278BC1cA8031C';
 export const multisigIsmConfig: ChainMap<MultisigIsmConfig> = {
   alfajores: {
-<<<<<<< HEAD
     threshold: 2,
     validators: [
       '0xe6072396568e73ce6803b12b7e04164e839f1e54',
@@ -88,126 +83,6 @@
       '0xa792d39dca4426927e0f00c1618d61c9cb41779d',
       '0xdf181fcc11dfac5d01467e4547101a856dd5aa04',
     ],
-=======
-    owner: DEPLOYER_ADDRESS,
-    multisigIsm: {
-      threshold: 2,
-      validators: [
-        '0xe6072396568e73ce6803b12b7e04164e839f1e54',
-        '0x9f177f51289b22515f41f95872e1511391b8e105',
-        '0x15f77400845eb1c971ad08de050861d5508cad6c',
-      ],
-    },
-    igp: {
-      beneficiary: DEPLOYER_ADDRESS,
-      gasOracles: getGasOracles('alfajores'),
-    },
-  },
-  fuji: {
-    owner: DEPLOYER_ADDRESS,
-    multisigIsm: {
-      threshold: 2,
-      validators: [
-        '0x9fa19ead5ec76e437948b35e227511b106293c40',
-        '0x227e7d6507762ece0c94678f8c103eff9d682476',
-        '0x2379e43740e4aa4fde48cf4f00a3106df1d8420d',
-      ],
-    },
-    igp: {
-      beneficiary: DEPLOYER_ADDRESS,
-      gasOracles: getGasOracles('fuji'),
-    },
-  },
-  mumbai: {
-    owner: DEPLOYER_ADDRESS,
-    multisigIsm: {
-      threshold: 2,
-      validators: [
-        '0x0a664ea799447da6b15645cf8b9e82072a68343f',
-        '0x6ae6f12929a960aba24ba74ea310e3d37d0ac045',
-        '0x51f70c047cd73bc7873273707501568857a619c4',
-      ],
-    },
-    igp: {
-      beneficiary: DEPLOYER_ADDRESS,
-      gasOracles: getGasOracles('mumbai'),
-    },
-  },
-  bsctestnet: {
-    owner: DEPLOYER_ADDRESS,
-    multisigIsm: {
-      threshold: 2,
-      validators: [
-        '0x23338c8714976dd4a57eaeff17cbd26d7e275c08',
-        '0x85a618d7450ebc37e0d682371f08dac94eec7a76',
-        '0x95b76562e4ba1791a27ba4236801271c9115b141',
-      ],
-    },
-    igp: {
-      beneficiary: DEPLOYER_ADDRESS,
-      gasOracles: getGasOracles('bsctestnet'),
-    },
-  },
-  goerli: {
-    owner: DEPLOYER_ADDRESS,
-    multisigIsm: {
-      threshold: 2,
-      validators: [
-        '0xf43fbd072fd38e1121d4b3b0b8a35116bbb01ea9',
-        '0xa33020552a21f35e75bd385c6ab95c3dfa82d930',
-        '0x0bba4043ff242f8bf3f39bafa8930a84d644d947',
-      ],
-    },
-    igp: {
-      beneficiary: DEPLOYER_ADDRESS,
-      gasOracles: getGasOracles('goerli'),
-    },
-  },
-  moonbasealpha: {
-    owner: DEPLOYER_ADDRESS,
-    multisigIsm: {
-      threshold: 2,
-      validators: [
-        '0x890c2aeac157c3f067f3e42b8afc797939c59a32',
-        '0x1b06d6fe69b972ed7420c83599d5a5c0fc185904',
-        '0xe70b85206a968a99a597581f0fa09c99e7681093',
-      ],
-    },
-    igp: {
-      beneficiary: DEPLOYER_ADDRESS,
-      gasOracles: getGasOracles('moonbasealpha'),
-    },
-  },
-  optimismgoerli: {
-    owner: DEPLOYER_ADDRESS,
-    multisigIsm: {
-      threshold: 2,
-      validators: [
-        '0xbb8d77eefbecc55db6e5a19b0fc3dc290776f189',
-        '0x69792508b4ddaa3ca52241ccfcd1e0b119a1ee65',
-        '0x11ddb46c6b653e0cdd7ad5bee32ae316e18f8453',
-      ],
-    },
-    igp: {
-      beneficiary: DEPLOYER_ADDRESS,
-      gasOracles: getGasOracles('optimismgoerli'),
-    },
-  },
-  arbitrumgoerli: {
-    owner: DEPLOYER_ADDRESS,
-    multisigIsm: {
-      threshold: 2,
-      validators: [
-        '0xce798fa21e323f6b24d9838a10ffecdefdfc4f30',
-        '0xa792d39dca4426927e0f00c1618d61c9cb41779d',
-        '0xdf181fcc11dfac5d01467e4547101a856dd5aa04',
-      ],
-    },
-    igp: {
-      beneficiary: DEPLOYER_ADDRESS,
-      gasOracles: getGasOracles('arbitrumgoerli'),
-    },
->>>>>>> f5d1fbbd
   },
 };
 
@@ -217,5 +92,9 @@
     multisigIsm: Object.fromEntries(
       Object.entries(multisigIsmConfig).filter(([key]) => key !== chain),
     ),
+    igp: {
+      beneficiary: DEPLOYER_ADDRESS,
+      gasOracles: getGasOracles(chain),
+    },
   };
 });