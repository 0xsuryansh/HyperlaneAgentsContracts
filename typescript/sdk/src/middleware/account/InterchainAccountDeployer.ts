import { ethers } from 'ethers';

import {
  Router,
  TransparentUpgradeableProxy__factory,
} from '@hyperlane-xyz/core';

import { HyperlaneContracts } from '../../contracts';
import { MultiProvider } from '../../providers/MultiProvider';
import { HyperlaneRouterDeployer } from '../../router/HyperlaneRouterDeployer';
import { RouterConfig } from '../../router/types';
import { ChainName } from '../../types';

import {
  InterchainAccountFactories,
  interchainAccountFactories,
} from './contracts';

export type InterchainAccountConfig = RouterConfig;

export class InterchainAccountDeployer extends HyperlaneRouterDeployer<
  InterchainAccountConfig,
  InterchainAccountFactories
> {
  constructor(multiProvider: MultiProvider) {
    super(multiProvider, interchainAccountFactories, {});
  }

<<<<<<< HEAD
  router(contracts: HyperlaneContracts<InterchainAccountFactories>): Router {
    return contracts.interchainAccountRouter;
=======
  constructor(
    multiProvider: MultiProvider,
    configMap: ChainMap<InterchainAccountConfig>,
  ) {
    super(multiProvider, configMap, interchainAccountFactories);
>>>>>>> 96e03b16
  }

  // The OwnableMulticall implementation has an immutable owner address that
  // must be set to the InterchainAccountRouter proxy address. To achieve this, we
  // 1. deploy the proxy first with a dummy implementation
  // 2. deploy the real InterchainAccountRouter and OwnableMulticall implementation with proxy address
  // 3. upgrade the proxy to the real implementation and initialize
  async deployContracts(
    chain: ChainName,
    config: InterchainAccountConfig,
  ): Promise<HyperlaneContracts<InterchainAccountFactories>> {
    const proxyAdmin = await this.deployContract(chain, 'proxyAdmin', []);

    // adapted from HyperlaneDeployer.deployProxiedContract
    const cached = this.deployedContracts[chain]?.interchainAccountRouter;
    if (cached) {
      this.logger('Recovered InterchainAccountRouter');
      return {
        proxyAdmin,
        interchainAccountRouter: cached,
      };
    }

    const deployer = await this.multiProvider.getSignerAddress(chain);

    // 1. deploy the proxy first with a dummy implementation (proxy admin contract)
    const proxy = await this.deployContractFromFactory(
      chain,
      new TransparentUpgradeableProxy__factory(),
      'TransparentUpgradeableProxy',
      [proxyAdmin.address, deployer, '0x'],
    );

    // 2. deploy the real InterchainAccountRouter and OwnableMulticall implementation with proxy address
    const domainId = this.multiProvider.getDomainId(chain);
    const implementation = await this.deployContract(
      chain,
      'interchainAccountRouter',
      [domainId, proxy.address],
    );

    // 3. upgrade the proxy to the real implementation and initialize
<<<<<<< HEAD
    const owner = await this.multiProvider.getSignerAddress(chain);
    const initData = implementation.interface.encodeFunctionData('initialize', [
      config.mailbox,
      config.interchainGasPaymaster,
      config.interchainSecurityModule ?? ethers.constants.AddressZero,
      owner,
    ]);
    await super.upgradeAndInitialize(
      chain,
      proxy,
      implementation.address,
      initData,
    );
=======
    // adapted from HyperlaneDeployer.deployProxy.useCreate2
    const initArgs = await this.initializeArgs(chain, config);
    await super.upgradeAndInitialize(chain, proxy, implementation, initArgs);
>>>>>>> 96e03b16
    await super.changeAdmin(chain, proxy, proxyAdmin.address);

    const interchainAccountRouter = implementation.attach(proxy.address);

    return {
      proxyAdmin,
      interchainAccountRouter,
    };
  }
}<|MERGE_RESOLUTION|>--- conflicted
+++ resolved
@@ -26,16 +26,8 @@
     super(multiProvider, interchainAccountFactories, {});
   }
 
-<<<<<<< HEAD
   router(contracts: HyperlaneContracts<InterchainAccountFactories>): Router {
     return contracts.interchainAccountRouter;
-=======
-  constructor(
-    multiProvider: MultiProvider,
-    configMap: ChainMap<InterchainAccountConfig>,
-  ) {
-    super(multiProvider, configMap, interchainAccountFactories);
->>>>>>> 96e03b16
   }
 
   // The OwnableMulticall implementation has an immutable owner address that
@@ -78,25 +70,13 @@
     );
 
     // 3. upgrade the proxy to the real implementation and initialize
-<<<<<<< HEAD
-    const owner = await this.multiProvider.getSignerAddress(chain);
-    const initData = implementation.interface.encodeFunctionData('initialize', [
+    const owner = deployer;
+    await super.upgradeAndInitialize(chain, proxy, implementation, [
       config.mailbox,
       config.interchainGasPaymaster,
       config.interchainSecurityModule ?? ethers.constants.AddressZero,
       owner,
     ]);
-    await super.upgradeAndInitialize(
-      chain,
-      proxy,
-      implementation.address,
-      initData,
-    );
-=======
-    // adapted from HyperlaneDeployer.deployProxy.useCreate2
-    const initArgs = await this.initializeArgs(chain, config);
-    await super.upgradeAndInitialize(chain, proxy, implementation, initArgs);
->>>>>>> 96e03b16
     await super.changeAdmin(chain, proxy, proxyAdmin.address);
 
     const interchainAccountRouter = implementation.attach(proxy.address);
