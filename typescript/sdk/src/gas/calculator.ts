<<<<<<< HEAD
import { utils } from '@abacus-network/utils';
import { BigNumber, ethers, FixedNumber } from 'ethers';
import {
  AbacusCore,
  domains,
  MultiProvider,
  ParsedMessage,
  resolveDomain,
  resolveNetworks,
} from '..';
=======
import { AbacusCore, ParsedMessage } from '..';
import { BigNumber, FixedNumber, ethers } from 'ethers';

import { utils } from '@abacus-network/utils';

>>>>>>> a424371e
import { DefaultTokenPriceGetter, TokenPriceGetter } from './token-prices';
import { convertDecimalValue, mulBigAndFixed } from './utils';

/**
 * A note on arithmetic:
 * The ethers.BigNumber implementation behaves very similar to Solidity's
 * number handling by not supporting decimals. To avoid adding another big
 * number implementation as a dependency, we use ethers.FixedNumber, a
 * fixed point implementation intended to model how Solidity's half-supported
 * fixed point numbers work, see https://docs.soliditylang.org/en/v0.8.13/types.html#fixed-point-numbers).
 *
 * Generally, ceiling is used rather than floor here to err on the side of over-
 * estimating amounts.
 */

// If a domain doesn't specify how many decimals their native token has, 18 is used.
const DEFAULT_TOKEN_DECIMALS = 18;

export interface InterchainGasCalculatorConfig {
  /**
   * A multiplier applied to the estimated origin token payment amount.
   * This should be high enough to account for movements in token exchange
   * rates and gas prices.
   * @defaultValue 1.25
   */
  paymentEstimateMultiplier?: string;
  /**
   * An amount of additional gas to add to the estimated gas of processing a message.
   * Only used when estimating a payment from a message.
   * @defaultValue 50,000
   */
  messageGasEstimateBuffer?: string;
  /**
   * Used to get the native token prices of the origin and destination chains.
   * @defaultValue An instance of DefaultTokenPriceGetter.
   */
  tokenPriceGetter?: TokenPriceGetter;
}

/**
 * Calculates interchain gas payments.
 */
export class InterchainGasCalculator {
  core: AbacusCore;
  multiProvider: MultiProvider;

  tokenPriceGetter: TokenPriceGetter;

  paymentEstimateMultiplier: ethers.FixedNumber;
  messageGasEstimateBuffer: ethers.BigNumber;

  constructor(
    multiProvider: MultiProvider,
    core: AbacusCore,
    config?: InterchainGasCalculatorConfig,
  ) {
    this.multiProvider = multiProvider;
    this.core = core;

    this.tokenPriceGetter =
      config?.tokenPriceGetter ?? new DefaultTokenPriceGetter();

    this.paymentEstimateMultiplier = FixedNumber.from(
      config?.paymentEstimateMultiplier ?? '1.25',
    );
    this.messageGasEstimateBuffer = BigNumber.from(
      config?.messageGasEstimateBuffer ?? 50_000,
    );
  }

  /**
   * Calculates the estimated payment for an amount of gas on the destination chain,
   * denominated in the native token of the origin chain. Considers the exchange
   * rate between the native tokens of the origin and destination chains, and the
   * suggested gas price on the destination chain. Applies the multiplier
   * `paymentEstimateMultiplier`.
   * @param originDomain The domain of the origin chain.
   * @param destinationDomain The domain of the destination chain.
   * @param destinationGas The amount of gas to pay for on the destination chain.
   * @returns An estimated amount of origin chain tokens to cover gas costs of the
   * message on the destination chain.
   */
  async estimatePaymentForGasAmount(
    originDomain: number,
    destinationDomain: number,
    destinationGas: BigNumber,
  ): Promise<BigNumber> {
    const destinationGasPrice = await this.suggestedGasPrice(destinationDomain);
    const destinationCostWei = destinationGas.mul(destinationGasPrice);

    // Convert from destination domain native tokens to origin domain native tokens.
    const originCostWei = await this.convertBetweenNativeTokens(
      destinationDomain,
      originDomain,
      destinationCostWei,
    );

    // Applies a multiplier
    return mulBigAndFixed(
      originCostWei,
      this.paymentEstimateMultiplier,
      true, // ceil
    );
  }

  /**
   * Calculates the estimated payment to process the message on its destination chain,
   * denominated in the native token of the origin chain. The destination gas is
   * determined by estimating the gas to process the provided message, which is then used
   * to calculate the payment using {@link estimatePaymentForGasAmount}.
   * @param message The parsed message to estimate payment for.
   * @returns An estimated amount of origin chain tokens to cover gas costs of the
   * message on the destination chain.
   */
  async estimatePaymentForMessage(message: ParsedMessage) {
    const destinationGas = await this.estimateGasForMessage(message);
    return this.estimatePaymentForGasAmount(
      message.origin,
      message.destination,
      destinationGas,
    );
  }

  /**
   * Using the exchange rates provided by tokenPriceGetter, returns the amount of
   * `toDomain` native tokens equivalent in value to the provided `fromAmount` of
   * `fromDomain` native tokens. Accounts for differences in the decimals of the tokens.
   * @param fromDomain The domain whose native token is being converted from.
   * @param toDomain The domain whose native token is being converted into.
   * @param fromAmount The amount of `fromDomain` native tokens to convert from.
   * @returns The amount of `toDomain` native tokens whose value is equivalent to
   * `fromAmount` of `fromDomain` native tokens.
   */
  async convertBetweenNativeTokens(
    fromDomain: number,
    toDomain: number,
    fromAmount: BigNumber,
  ): Promise<BigNumber> {
    // A FixedNumber that doesn't care what the decimals of the from/to
    // tokens are -- it is just the amount of whole from tokens that a single
    // whole to token is equivalent in value to.
    const exchangeRate = await this.getExchangeRate(toDomain, fromDomain);

    // Apply the exchange rate to the amount. This does not yet account for differences in
    // decimals between the two tokens.
    const exchangeRateProduct = mulBigAndFixed(
      fromAmount,
      exchangeRate,
      true, // ceil
    );

    // Converts exchangeRateProduct to having the correct number of decimals.
    return convertDecimalValue(
      exchangeRateProduct,
      this.nativeTokenDecimals(fromDomain),
      this.nativeTokenDecimals(toDomain),
    );
  }

  /**
   * @param baseDomain The domain whose native token is the base asset.
   * @param quoteDomain The domain whose native token is the quote asset.
   * @returns The exchange rate of the native tokens of the baseDomain and the quoteDomain.
   * I.e. the number of whole quote tokens a single whole base token is equivalent
   * in value to.
   */
  async getExchangeRate(
    baseDomain: number,
    quoteDomain: number,
  ): Promise<FixedNumber> {
    const baseUsd = await this.tokenPriceGetter.getNativeTokenUsdPrice(
      baseDomain,
    );
    const quoteUsd = await this.tokenPriceGetter.getNativeTokenUsdPrice(
      quoteDomain,
    );

    // This operation is called "unsafe" because of the unintuitive rounding that
    // can occur due to fixed point arithmetic. We're not overly concerned about perfect
    // precision because we're operating with fixed128x18, which has 18 decimals of
    // precision, and gas payments are regardless expected to have a generous buffer to account
    // for movements in native token prices or gas prices.
    // For more details on FixedPoint arithmetic being "unsafe", see
    // https://github.com/ethers-io/ethers.js/issues/1322#issuecomment-787430115.
    return quoteUsd.divUnsafe(baseUsd);
  }

  /**
   * Gets a suggested gas price for a domain.
   * @param domain The domain of the chain to estimate gas prices for.
   * @returns The suggested gas price in wei on the destination chain.
   */
  async suggestedGasPrice(domain: number): Promise<BigNumber> {
    const provider = this.multiProvider.getDomainConnection(
      resolveDomain(domain),
    ).provider!;
    return provider.getGasPrice();
  }

  /**
   * Gets the number of decimals of the provided domain's native token.
   * @param domain The domain.
   * @returns The number of decimals of `domain`'s native token.
   */
  nativeTokenDecimals(domain: number) {
    return (
      domains[resolveDomain(domain)].nativeTokenDecimals ??
      DEFAULT_TOKEN_DECIMALS
    );
  }

  /**
   * Estimates the amount of gas required to process a message on its destination chain.
   * This does not assume the Inbox of the destination domain has a checkpoint that
   * the message is included in. Therefore, we estimate the gas by summing:
   * 1. The intrinsic gas cost of a transaction on the destination chain.
   * 2. Any gas costs imposed by operations in the Inbox, including proving
   *    the message and logic surrounding the processing of a message.
   * 3. The estimated gas consumption of a direct call to the `handle`
   *    function of the recipient address using the correct parameters and
   *    setting the `from` address of the transaction to the address of the inbox.
   * 4. A buffer to account for inaccuracies in the above estimations.
   * @returns The estimated gas required to process the message on the destination chain.
   */
  async estimateGasForMessage(message: ParsedMessage): Promise<BigNumber> {
    const provider = this.multiProvider.getDomainConnection(
      resolveDomain(message.destination),
    ).provider!;

    const messageNetworks = resolveNetworks(message);
    const { inbox } = this.core.getMailboxPair(
      messageNetworks.origin as never,
      messageNetworks.destination,
    );

    const handlerInterface = new ethers.utils.Interface([
      'function handle(uint32,bytes32,bytes)',
    ]);
    // Estimates a direct call to the `handle` function of the recipient
    // with the `from` address set to the inbox.
    // This includes intrinsic gas, so no need to add it
    const directHandleCallGas = await provider.estimateGas({
      to: utils.bytes32ToAddress(message.recipient),
      from: inbox.address,
      data: handlerInterface.encodeFunctionData('handle', [
        message.origin,
        message.sender,
        message.body,
      ]),
    });

    // directHandleCallGas includes the intrinsic gas
    return directHandleCallGas
      .add(this.inboxProvingAndProcessingGas)
      .add(this.messageGasEstimateBuffer);
  }

  /**
   * @returns A generous estimation of the gas consumption of all prove and process
   * operations in Inbox.sol, excluding:
   * 1. Intrinsic gas.
   * 2. Any gas consumed within a `handle` function when processing a message once called.
   */
  get inboxProvingAndProcessingGas() {
    // This does not consider that different domains can possibly have different gas costs.
    // Consider this being configurable for each domain, or investigate ways to estimate
    // this over RPC.
    //
    // This number was arrived at by estimating the proving and processing of a message
    // whose recipient contract included only an empty fallback function. The estimated
    // gas cost was ~100,000 which includes the intrinsic cost, but 150,000 is chosen as
    // a generous buffer.
    return 150_000;
  }
}<|MERGE_RESOLUTION|>--- conflicted
+++ resolved
@@ -1,21 +1,15 @@
-<<<<<<< HEAD
-import { utils } from '@abacus-network/utils';
-import { BigNumber, ethers, FixedNumber } from 'ethers';
 import {
   AbacusCore,
-  domains,
   MultiProvider,
   ParsedMessage,
+  domains,
   resolveDomain,
   resolveNetworks,
 } from '..';
-=======
-import { AbacusCore, ParsedMessage } from '..';
 import { BigNumber, FixedNumber, ethers } from 'ethers';
 
 import { utils } from '@abacus-network/utils';
 
->>>>>>> a424371e
 import { DefaultTokenPriceGetter, TokenPriceGetter } from './token-prices';
 import { convertDecimalValue, mulBigAndFixed } from './utils';
 
