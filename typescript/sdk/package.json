{
  "name": "@hyperlane-xyz/sdk",
  "description": "The official SDK for the Hyperlane Network",
  "version": "1.4.3-beta0",
  "dependencies": {
<<<<<<< HEAD
    "@hyperlane-xyz/core": "1.4.3-beta0",
    "@hyperlane-xyz/utils": "1.4.3-beta0",
=======
    "@hyperlane-xyz/core": "1.4.2",
    "@hyperlane-xyz/utils": "1.4.2",
    "@solana/web3.js": "^1.78.0",
>>>>>>> dce883d3
    "@types/coingecko-api": "^1.0.10",
    "@types/debug": "^4.1.7",
    "@wagmi/chains": "^0.2.6",
    "coingecko-api": "^1.0.10",
    "cross-fetch": "^3.1.5",
    "debug": "^4.3.4",
    "ethers": "^5.7.2",
    "viem": "^1.3.1",
    "zod": "^3.21.2"
  },
  "devDependencies": {
    "@nomiclabs/hardhat-ethers": "^2.2.1",
    "@nomiclabs/hardhat-waffle": "^2.0.3",
    "@types/node": "^16.9.1",
    "@types/ws": "^8.5.5",
    "chai": "^4.3.6",
    "dotenv": "^10.0.0",
    "eslint": "^8.43.0",
    "ethereum-waffle": "^3.4.4",
    "fs": "0.0.1-security",
    "hardhat": "^2.16.1",
    "mocha": "^9.2.2",
    "prettier": "^2.8.8",
    "sinon": "^13.0.2",
<<<<<<< HEAD
    "ts-node": "^10.9.1",
=======
    "ts-node": "^10.8.0",
>>>>>>> dce883d3
    "typescript": "^5.1.6"
  },
  "files": [
    "/dist",
    "/logos"
  ],
  "homepage": "https://www.hyperlane.xyz",
  "keywords": [
    "Hyperlane",
    "SDK",
    "Typescript"
  ],
  "license": "Apache-2.0",
  "main": "dist/index.js",
  "repository": "https://github.com/hyperlane-xyz/hyperlane-monorepo",
  "scripts": {
    "build": "tsc",
    "check": "tsc --noEmit",
    "clean": "rm -rf ./dist ./cache",
    "lint": "eslint src --ext .ts",
    "prepublishOnly": "yarn build",
    "prettier": "prettier --write ./src",
    "test": "yarn test:unit && yarn test:hardhat",
    "test:unit": "mocha --config .mocharc.json './src/**/*.test.ts'",
    "test:hardhat": "hardhat test $(find ./src -name \"*.hardhat-test.ts\")"
  },
  "types": "dist/index.d.ts",
  "stableVersion": "1.4.2"
}<|MERGE_RESOLUTION|>--- conflicted
+++ resolved
@@ -3,14 +3,9 @@
   "description": "The official SDK for the Hyperlane Network",
   "version": "1.4.3-beta0",
   "dependencies": {
-<<<<<<< HEAD
     "@hyperlane-xyz/core": "1.4.3-beta0",
     "@hyperlane-xyz/utils": "1.4.3-beta0",
-=======
-    "@hyperlane-xyz/core": "1.4.2",
-    "@hyperlane-xyz/utils": "1.4.2",
     "@solana/web3.js": "^1.78.0",
->>>>>>> dce883d3
     "@types/coingecko-api": "^1.0.10",
     "@types/debug": "^4.1.7",
     "@wagmi/chains": "^0.2.6",
@@ -35,11 +30,7 @@
     "mocha": "^9.2.2",
     "prettier": "^2.8.8",
     "sinon": "^13.0.2",
-<<<<<<< HEAD
     "ts-node": "^10.9.1",
-=======
-    "ts-node": "^10.8.0",
->>>>>>> dce883d3
     "typescript": "^5.1.6"
   },
   "files": [
